--- conflicted
+++ resolved
@@ -2,18 +2,12 @@
   "name": "mcsmanager-workspace",
   "version": "1.0.0",
   "scripts": {
-<<<<<<< HEAD
-    "i18n": "i18next-scanner --config i18-scanner.config.js",
-    "sort-lang-keys": "node scripts/sort-lang-key.mjs",
-    "preview-build": "cd common && npm install && npm run build",
-=======
->>>>>>> 6856ee35
     "daemon": "cd daemon &&  npm run dev",
     "frontend": "cd frontend && npm run dev",
     "panel": "cd panel && npm run dev",
     "dev": "npm run all",
     "all": "concurrently -n Daemon,Frontend,Panel -c cyan,magenta,green -p name \"npm run dev --prefix daemon\" \"npm run dev --prefix frontend\" \"npm run dev --prefix panel\"",
-    "i18n": "i18next-scanner --config i18-scanner.config.js && npm run sort-lang-keys",
+    "i18n": "i18next-scanner --config i18-scanner.config.js",
     "sort-lang-keys": "node scripts/sort-lang-key.mjs",
     "preview-build": "cd common && npm install && npm run build",
     "scan-useless-key": "node scripts/useless-key-scanner.mjs ./languages en_US.json . \".js,.ts,.vue,.tsx,.jsx\" \"node_modules/\""
