--- conflicted
+++ resolved
@@ -6,25 +6,17 @@
 import path from "path";
 import { CircularBuffer } from "../../common/string_cache";
 import StorageSubsystem from "../../common/system_storage";
+import { STEAM_CMD_PATH } from "../../const";
 import { $t } from "../../i18n";
 import logger from "../../service/log";
 import InstanceCommand from "../commands/base/command";
 import FunctionDispatcher, { IPresetCommand } from "../commands/dispatcher";
-<<<<<<< HEAD
 import { OpenFrp } from "../commands/task/openfrp";
 import { globalConfiguration } from "../config";
 import InstanceConfig from "./Instance_config";
 import { IInstanceProcess } from "./interface";
 import { LifeCycleTaskManager } from "./life_cycle";
 import { IExecutable, PresetCommandManager } from "./preset";
-=======
-import { IInstanceProcess } from "./interface";
-import { configureEntityParams } from "mcsmanager-common";
-import { OpenFrp } from "../commands/task/openfrp";
-import logger from "../../service/log";
-import { t } from "i18next";
-import { STEAM_CMD_PATH } from "../../const";
->>>>>>> cb4da48e
 
 interface IInstanceInfo {
   mcPingOnline: boolean;
@@ -472,7 +464,6 @@
     if (typeof text !== "string") return "";
     text = text.replace(/\{mcsm_workspace\}/gim, this.absoluteCwdPath());
     text = text.replace(/\{mcsm_cwd\}/gim, this.absoluteCwdPath());
-<<<<<<< HEAD
     text = text.replace(/\{mcsm_instance_id\}/gim, this.instanceUuid);
     text = text.replace(/\{mcsm_uuid\}/gim, this.instanceUuid);
     text = text.replace(/\{mcsm_random\}/gim, randomUUID());
@@ -486,10 +477,8 @@
       const replacement = String(basePort + portOffset);
       text = text.replace(new RegExp(placeholder, "gim"), replacement);
     });
-=======
     text = text.replace(/\{mcsm_run_as\}/gim, this.config.runAs);
     text = text.replace(/\{mcsm_steamcmd\}/gim, STEAM_CMD_PATH);
->>>>>>> cb4da48e
     return text;
   }
 
