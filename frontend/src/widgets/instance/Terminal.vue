--- conflicted
+++ resolved
@@ -3,6 +3,7 @@
 import { openRenewalDialog } from "@/components/fc";
 import IconBtn from "@/components/IconBtn.vue";
 import TerminalCore from "@/components/TerminalCore.vue";
+import TerminalTags from "@/components/TerminalTags.vue";
 import { useLayoutCardTools } from "@/hooks/useCardTools";
 import { INSTANCE_TYPE_TRANSLATION, verifyEULA } from "@/hooks/useInstance";
 import { useScreen } from "@/hooks/useScreen";
@@ -20,6 +21,8 @@
 import type { LayoutCard } from "@/types";
 import { INSTANCE_STATUS } from "@/types/const";
 import {
+  ArrowUpOutlined,
+  BlockOutlined,
   CheckCircleOutlined,
   CloseOutlined,
   CloudDownloadOutlined,
@@ -30,30 +33,17 @@
   LaptopOutlined,
   LoadingOutlined,
   MoneyCollectOutlined,
-<<<<<<< HEAD
   PauseCircleOutlined,
   PlayCircleOutlined,
   RedoOutlined
-=======
-  ArrowUpOutlined,
-  BlockOutlined
->>>>>>> f556acd5
 } from "@ant-design/icons-vue";
+import prettyBytes from "pretty-bytes";
 import { computed, onMounted, ref } from "vue";
+import type { TagInfo } from "../../components/interface";
 import { GLOBAL_INSTANCE_NAME } from "../../config/const";
 import { useTerminal } from "../../hooks/useTerminal";
 import { arrayFilter } from "../../tools/array";
 import Reinstall from "./dialogs/Reinstall.vue";
-<<<<<<< HEAD
-=======
-import { useAppStateStore } from "@/stores/useAppStateStore";
-import { INSTANCE_TYPE_TRANSLATION, verifyEULA } from "@/hooks/useInstance";
-import { useMountComponent } from "@/hooks/useMountComponent";
-import UseRedeemDialog from "@/components/fc/UseRedeemDialog.vue";
-import TerminalTags from "@/components/TerminalTags.vue";
-import type { TagInfo } from "../../components/interface";
-import prettyBytes from "pretty-bytes";
->>>>>>> f556acd5
 
 const props = defineProps<{
   card: LayoutCard;
