--- conflicted
+++ resolved
@@ -33,25 +33,10 @@
   SearchOutlined,
   UploadOutlined
 } from "@ant-design/icons-vue";
-<<<<<<< HEAD
-import { type ItemType, Modal } from "ant-design-vue";
+import { Modal, type ItemType, type UploadChangeParam, type UploadProps } from "ant-design-vue";
 import dayjs from "dayjs";
-import { type CSSProperties, computed, h, onMounted, onUnmounted, ref, watch } from "vue";
+import { computed, h, onMounted, onUnmounted, ref, watch, type CSSProperties } from "vue";
 import FileEditor from "./dialogs/FileEditor.vue";
-=======
-import BetweenMenus from "@/components/BetweenMenus.vue";
-import { useScreen } from "@/hooks/useScreen";
-import { arrayFilter } from "@/tools/array";
-import { useLayoutCardTools } from "@/hooks/useCardTools";
-import { filterFileName, getFileExtName, getFileIcon } from "@/tools/fileManager";
-import { useFileManager } from "@/hooks/useFileManager";
-import FileEditor from "./dialogs/FileEditor.vue";
-import type { DataType } from "@/types/fileManager";
-import type { AntColumnsType } from "@/types/ant";
-import { useRightClickMenu } from "@/hooks/useRightClickMenu";
-import { type ItemType, Modal, type UploadChangeParam, type UploadProps } from "ant-design-vue";
-import uploadService from "@/services/uploadService";
->>>>>>> cb4da48e
 
 const props = defineProps<{
   card: LayoutCard;
