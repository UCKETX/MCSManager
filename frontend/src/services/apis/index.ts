import { useDefineApi } from "@/stores/useDefineApi";
import type { InstanceDetail, NodeStatus, Settings, UserInfo } from "@/types";
import type { BaseUserInfo } from "@/types/user";
import type { IPanelOverviewResponse } from "../../../../common/global";

// 此处 API 接口可以用中文写注释，后期再统一翻译成英语。

// 用户登录
export const loginUser = useDefineApi<
  | {
      // Post
      data: {
        username: string;
        password: string;
      };
    }
  | undefined,
  // Response
  {
    id: number;
  }
>({
  url: "/api/auth/login",
  method: "POST"
});

// 获取当前登录的用户信息
export const userInfoApi = useDefineApi<any, BaseUserInfo>({
  url: "/api/auth/"
});

// 获取远程服务列表
export const remoteNodeList = useDefineApi<any, NodeStatus[]>({
  url: "/api/service/remote_services_list"
});

// 获取远程实例列表
export const remoteInstances = useDefineApi<
  {
    params: {
      remote_uuid: string;
      page: number;
      page_size: number;
      instance_name?: string;
    };
  },
  {
    maxPage: 1;
    page: 1;
    pageSize: 10;
    data: InstanceDetail[];
  }
>({
  url: "/api/service/remote_service_instances"
});

// 获取设置信息
export const settingInfo = useDefineApi<any, Settings>({
  url: "/api/overview/setting"
});

// 提交设置信息
export const setSettingInfo = useDefineApi<
  | {
      data: Settings;
    }
  | undefined,
  string
>({
  url: "/api/overview/setting",
  method: "PUT"
});

<<<<<<< HEAD
// 用户管理 获取信息
export const getUserInfo = useDefineApi<
  {
    params: {
      userName: string;
      page: number;
      page_size: number;
    };
  },
  { total: number; pageSize: number; page: number; maxPage: number; data: UserInfo[] }
>({
  url: "/api/auth/search",
  method: "GET"
});

// 用户管理 删除用户
export const deleteUser = useDefineApi<
  {
    data: string[];
  },
  any
>({
  url: "/api/auth",
  method: "DELETE"
});

// 用户管理 新增用户
export const addUser = useDefineApi<
  {
    data: {
      username: string;
      password: string;
      permission: number;
    };
  },
  boolean
>({
  url: "/api/auth",
  method: "POST"
=======
// 获取总览

// 获取设置信息
export const overviewInfo = useDefineApi<any, IPanelOverviewResponse>({
  url: "/api/overview"
>>>>>>> c3ec7f13
});<|MERGE_RESOLUTION|>--- conflicted
+++ resolved
@@ -71,7 +71,7 @@
   method: "PUT"
 });
 
-<<<<<<< HEAD
+// 用户管理
 // 用户管理 获取信息
 export const getUserInfo = useDefineApi<
   {
@@ -111,11 +111,11 @@
 >({
   url: "/api/auth",
   method: "POST"
-=======
+});
+
 // 获取总览
 
 // 获取设置信息
 export const overviewInfo = useDefineApi<any, IPanelOverviewResponse>({
   url: "/api/overview"
->>>>>>> c3ec7f13
 });