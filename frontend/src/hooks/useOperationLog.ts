import { computed, ref } from "vue";
import { getOperationLog } from "@/services/apis/operationLog";
import { t } from "@/lang/i18n";
import type { OperationLoggerItem } from "@/types/operationLog";

type TextRenderResult = {
  text: string;
  data: string[];
};

type OperationRenderer = {
  [K in OperationLoggerItem["type"]]: (
    // This variable is actually used internally. Fix the plugin's false positive error.
    // eslint-disable-next-line no-unused-vars
    item: Extract<OperationLoggerItem, { type: K }>
  ) => TextRenderResult;
};

const renderMap: OperationRenderer = {
  instance_start: (item) => ({
    text: "用户 {operator_name} 启动了 {instance_name} 实例",
    data: [item.operator_name || item.operation_id, item.instance_name || item.instance_id]
  }),
  instance_stop: (item) => ({
    text: "用户 {operator_name} 关闭了 {instance_name} 实例",
    data: [item.operator_name || item.operation_id, item.instance_name || item.instance_id]
  }),
  instance_restart: (item) => ({
    text: "用户 {operator_name} 重启了 {instance_name} 实例",
    data: [item.operator_name || item.operation_id, item.instance_name || item.instance_id]
  }),
  instance_update: (item) => ({
    text: "用户 {operator_name} 更新了 {instance_name} 实例",
    data: [item.operator_name || item.operation_id, item.instance_name || item.instance_id]
  }),
  instance_kill: (item) => ({
    text: "用户 {operator_name} 强制终止了 {instance_name} 实例",
    data: [item.operator_name || item.operation_id, item.instance_name || item.instance_id]
  }),
  instance_config_change: (item) => ({
    text: "用户 {operator_name} 修改了 {instance_name} 实例配置",
    data: [item.operator_name || item.operation_id, item.instance_name || item.instance_id]
  }),
  instance_create: (item) => ({
    text: "用户 {operator_name} 创建了 {instance_name} 实例",
    data: [item.operator_name || item.operation_id, item.instance_name || item.instance_id]
  }),
  instance_delete: (item) => ({
    text: "用户 {operator_name} 删除了 {instance_name} 实例",
    data: [item.operator_name || item.operation_id, item.instance_name || item.instance_id]
  }),
  instance_file_upload: (item) => ({
    text: "用户 {operator_name} 向 {instance_name} 实例上传了文件 {file}",
    data: [
      item.operator_name || item.operation_id,
      item.instance_name || item.instance_id,
      item.file || ""
    ]
  }),
  instance_file_update: (item) => ({
    text: "用户 {operator_name} 更新了 {instance_name} 实例的文件 {file}",
    data: [
      item.operator_name || item.operation_id,
      item.instance_name || item.instance_id,
      item.file
    ]
  }),
  instance_file_download: (item) => ({
    text: "用户 {operator_name} 下载了 {instance_name} 实例的文件 {file}",
    data: [
      item.operator_name || item.operation_id,
      item.instance_name || item.instance_id,
      item.file
    ]
  }),
  instance_file_delete: (item) => ({
    text: "用户 {operator_name} 删除了 {instance_name} 实例的文件 {file}",
    data: [
      item.operator_name || item.operation_id,
      item.instance_name || item.instance_id,
      item.file
    ]
  }),
  instance_task_create: (item) => ({
    text: "用户 {operator_name} 为 {instance_name} 实例创建了任务 {task_name}",
    data: [
      item.operator_name || item.operation_id,
      item.instance_name || item.instance_id,
      item.task_name
    ]
  }),
  instance_task_delete: (item) => ({
    text: "用户 {operator_name} 删除了 {instance_name} 实例的任务 {task_name}",
    data: [
      item.operator_name || item.operation_id,
      item.instance_name || item.instance_id,
      item.task_name
    ]
  }),
  daemon_create: (item) => ({
    text: "用户 {operator_name} 创建了守护进程 {daemon_id}",
    data: [item.operator_name || item.operation_id, item.daemon_id]
  }),
  daemon_remove: (item) => ({
    text: "用户 {operator_name} 删除了守护进程 {daemon_id}",
    data: [item.operator_name || item.operation_id, item.daemon_id]
  }),
  daemon_config_change: (item) => ({
    text: "用户 {operator_name} 修改了守护进程 {daemon_id} 配置",
    data: [item.operator_name || item.operation_id, item.daemon_id]
  }),
  user_create: (item) => ({
    text: "用户 {operator_name} 创建了用户 {target_user_name}",
    data: [item.operator_name || item.operation_id, item.target_user_name]
  }),
  user_delete: (item) => ({
    text: "用户 {operator_name} 删除了用户 {target_user_name}",
    data: [item.operator_name || item.operation_id, item.target_user_name]
  }),
  user_config_change: (item) => ({
    text: "用户 {operator_name} 修改了用户配置",
    data: [item.operator_name || item.operation_id]
  }),
  user_login: (item) => ({
    text: `用户 {operator_name} 登录{login_result} (${item.operator_ip})`,
    data: [item.operator_name || item.operation_id, item.login_result ? t("成功") : t("失败")]
  }),
  system_config_change: (item) => ({
    text: "用户 {operator_name} 修改了系统配置",
    data: [item.operator_name || item.operation_id]
  })
};

export const useOperationLog = () => {
  const logs = ref<OperationLoggerItem[]>([]);

  const levelColors = {
    info: "blue",
    warning: "orange",
    error: "red",
    unknown: "gray"
  };

  const fetchData = async () => {
    const { execute } = getOperationLog();
    const data = await execute();
    logs.value = data.value?.reverse() || [];
  };

  const generateTextByItem = (item: OperationLoggerItem) => {
    const handler = renderMap[item.type];
    if (!handler) return t("TXT_CODE_43df9305");
    const { text, data } = handler(item as any);
    let i = 0;
<<<<<<< HEAD
    return text.replace(/\{\s*[\w_]+\s*\}/g, () => data[i++] ?? "--");
=======
    return text.replace(/\<\<\s*[\w_]+\s*\>\>/g, () => data[i++] ?? "--");
>>>>>>> 9aa88ce1
  };

  const getColorByLevel = (level: OperationLoggerItem["operation_level"]) => {
    return levelColors[level] ?? levelColors.unknown;
  };

  const formattedLogs = computed(() => {
    return logs.value.map((item) => {
      return {
        ...item,
        color: getColorByLevel(item.operation_level),
        text: generateTextByItem(item)
      };
    });
  });

  return { fetchData, logs, getColorByLevel, generateTextByItem, formattedLogs };
};<|MERGE_RESOLUTION|>--- conflicted
+++ resolved
@@ -152,11 +152,7 @@
     if (!handler) return t("TXT_CODE_43df9305");
     const { text, data } = handler(item as any);
     let i = 0;
-<<<<<<< HEAD
-    return text.replace(/\{\s*[\w_]+\s*\}/g, () => data[i++] ?? "--");
-=======
     return text.replace(/\<\<\s*[\w_]+\s*\>\>/g, () => data[i++] ?? "--");
->>>>>>> 9aa88ce1
   };
 
   const getColorByLevel = (level: OperationLoggerItem["operation_level"]) => {
