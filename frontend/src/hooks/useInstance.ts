import type { InstanceDetail, MapData } from "@/types";
import { t } from "@/lang/i18n";
import { computed, onMounted, onUnmounted, ref, type Ref } from "vue";
import { getInstanceInfo } from "@/services/apis/instance";
import { INSTANCE_STATUS, INSTANCE_STATUS_CODE } from "@/types/const";
import { GLOBAL_INSTANCE_NAME } from "@/config/const";

export const TYPE_UNIVERSAL = "universal";
export const TYPE_WEB_SHELL = "universal/web_shell";
export const TYPE_MINECRAFT_MCDR = "universal/mcdr";
export const TYPE_MINECRAFT_JAVA = "minecraft/java";
export const TYPE_MINECRAFT_BUKKIT = "minecraft/java/bukkit";
export const TYPE_MINECRAFT_SPIGOT = "minecraft/java/spigot";
export const TYPE_MINECRAFT_PAPER = "minecraft/java/paper";
export const TYPE_MINECRAFT_PUFFERFISH = "minecraft/java/pufferfish";
export const TYPE_MINECRAFT_FORGE = "minecraft/java/forge";
export const TYPE_MINECRAFT_FABRIC = "minecraft/java/fabric";
export const TYPE_MINECRAFT_BUNGEECORD = "minecraft/java/bungeecord";
export const TYPE_MINECRAFT_VELOCITY = "minecraft/java/velocity";
export const TYPE_MINECRAFT_GEYSER = "minecraft/java/geyser";
export const TYPE_MINECRAFT_SPONGE = "minecraft/java/sponge";
export const TYPE_MINECRAFT_MOHIST = "minecraft/java/mohist";
export const TYPE_MINECRAFT_PURPUR = "minecraft/java/purpur";
export const TYPE_MINECRAFT_BEDROCK = "minecraft/bedrock";
export const TYPE_MINECRAFT_BDS = "minecraft/bedrock/bds";
export const TYPE_MINECRAFT_NUKKIT = "minecraft/bedrock/nukkit";
export const TYPE_STEAM_SERVER_UNIVERSAL = "steam/universal";
export const TYPE_TERRARIA = "steam/terraria";

export const INSTANCE_TYPE_TRANSLATION: MapData<string> = {
  [TYPE_UNIVERSAL]: t("TXT_CODE_a92a4aa1"),
  [TYPE_STEAM_SERVER_UNIVERSAL]: t("TXT_CODE_3d7fbe30"),
  [TYPE_MINECRAFT_JAVA]: t("TXT_CODE_97f779b3"),
  [TYPE_MINECRAFT_BEDROCK]: t("TXT_CODE_7f1aef9f"),
  [TYPE_MINECRAFT_SPIGOT]: t("TXT_CODE_6c08319b"),
  [TYPE_MINECRAFT_PAPER]: t("TXT_CODE_ec0cda88"),
  [TYPE_MINECRAFT_PUFFERFISH]: t("TXT_CODE_c6d3bd8"),
  [TYPE_MINECRAFT_BUNGEECORD]: t("TXT_CODE_ba86f4a"),
  [TYPE_MINECRAFT_VELOCITY]: t("TXT_CODE_a3abb092"),
  [TYPE_MINECRAFT_PURPUR]: t("TXT_CODE_e543f6c0"),
  [TYPE_MINECRAFT_BDS]: t("TXT_CODE_67b5f678"),
  [TYPE_MINECRAFT_SPONGE]: t("TXT_CODE_e4dbff32"),
  [TYPE_MINECRAFT_FORGE]: t("TXT_CODE_5112fcb2"),
  [TYPE_MINECRAFT_FABRIC]: t("TXT_CODE_7af6d85a"),
  [TYPE_MINECRAFT_BUKKIT]: t("TXT_CODE_992bf9bc"),
  [TYPE_MINECRAFT_GEYSER]: t("TXT_CODE_4f57868"),
  [TYPE_MINECRAFT_MCDR]: t("TXT_CODE_fa6f95a1"),
  [TYPE_WEB_SHELL]: t("TXT_CODE_31c5a4d0"),
  [TYPE_TERRARIA]: t("TXT_CODE_f25df30a")
};

interface Params {
  instanceId?: string;
  daemonId?: string;
  autoRefresh?: boolean;
  instanceInfo?: Ref<InstanceDetail | undefined>;
}

export interface InstanceMoreDetail extends InstanceDetail {
  moreInfo?: {
    isRunning: boolean;
    isStopped: boolean;
    instanceTypeText: string;
    statusText: string;
  };
}

export function useInstanceMoreDetail(info: InstanceMoreDetail): InstanceMoreDetail {
  const { statusText, isRunning, isStopped, instanceTypeText } = useInstanceInfo({
    instanceInfo: ref(info)
  });

  info.moreInfo = {
    statusText: statusText.value,
    isRunning: isRunning.value,
    isStopped: isStopped.value,
    instanceTypeText: instanceTypeText.value
  };

  return info;
}

export function useInstanceInfo(params: Params) {
  let task: NodeJS.Timer | undefined;
  const { daemonId, instanceId, instanceInfo, autoRefresh } = params;

  const { execute, state, isLoading, isReady } = getInstanceInfo();

  let finalState = state;
  if (instanceInfo) finalState = instanceInfo;

  const isUnknown = computed(() => finalState?.value?.status === INSTANCE_STATUS_CODE.BUSY);
  const isStopped = computed(() => finalState?.value?.status === INSTANCE_STATUS_CODE.STOPPED);
  const isStopping = computed(() => finalState?.value?.status === INSTANCE_STATUS_CODE.STOPPING);
  const isStarting = computed(() => finalState?.value?.status === INSTANCE_STATUS_CODE.STARTING);
  const isRunning = computed(() => finalState?.value?.status === INSTANCE_STATUS_CODE.RUNNING);
  const isGlobalTerminal = computed(() => {
    return state.value?.config.nickname === GLOBAL_INSTANCE_NAME;
  });

  const instanceTypeText = computed(() => {
    return (
      INSTANCE_TYPE_TRANSLATION[String(finalState?.value?.config.type)] || t("TXT_CODE_da7a0328")
    );
  });
  const statusText = computed(
    () => String(INSTANCE_STATUS[finalState.value?.status ?? -1]) || t("TXT_CODE_c8333afa")
  );

  onMounted(async () => {
    if (instanceId && daemonId) {
      await execute({
        params: {
          uuid: instanceId,
          daemonId: daemonId
        }
      });

      if (autoRefresh) {
        task = setInterval(async () => {
          await execute({
            params: {
              uuid: instanceId,
              daemonId: daemonId
            }
          });
        }, 3000);
      }
    }
  });

  onUnmounted(() => {
    if (task) clearInterval(task);
    task = undefined;
  });

  return {
    isLoading,
    isReady,
    instanceInfo: finalState,
    execute,
    statusText,
    isUnknown,
    isStopped,
    isStopping,
    isStarting,
    isRunning,
    instanceTypeText,
    isGlobalTerminal
  };
}

export interface InstanceConfigs {
  fileName: string;
  path: string;
  redirect: string;
  type: string;
  info: string;
  category: string[];
  conflict?: boolean;
  check?: boolean;
}

export function getInstanceConfigByType(type: string) {
  let result: InstanceConfigs[] = [];
  INSTANCE_CONFIGS.forEach((v) => {
    if (v.category.includes(type)) result.push(v);
  });
  // Return a copy to avoid interfering with the original data
  return JSON.parse(JSON.stringify(result));
}

export const INSTANCE_CONFIGS: InstanceConfigs[] = [
  {
    fileName: t("TXT_CODE_9b36d5a2"),
    path: "server.properties",
    redirect: "common/server.properties",
    type: "properties",
    info: t("TXT_CODE_12e3afa9"),
    category: [
      TYPE_MINECRAFT_SPIGOT,
      TYPE_MINECRAFT_PAPER,
      TYPE_MINECRAFT_JAVA,
      TYPE_MINECRAFT_BUKKIT,
      TYPE_MINECRAFT_FORGE,
      TYPE_MINECRAFT_FABRIC,
      TYPE_MINECRAFT_SPONGE,
<<<<<<< HEAD
      TYPE_MINECRAFT_PURPUR
=======
      TYPE_MINECRAFT_PUFFERFISH
>>>>>>> 0b61eb40
    ]
  },
  {
    fileName: t("TXT_CODE_90f684dc"),
    type: "properties",
    info: t("TXT_CODE_ab4cc2dc"),
    path: "eula.txt",
    redirect: "common/eula.txt",
    category: [
      TYPE_MINECRAFT_SPIGOT,
      TYPE_MINECRAFT_PAPER,
      TYPE_MINECRAFT_JAVA,
      TYPE_MINECRAFT_BUKKIT,
      TYPE_MINECRAFT_FABRIC,
      TYPE_MINECRAFT_SPONGE,
<<<<<<< HEAD
      TYPE_MINECRAFT_PURPUR
=======
      TYPE_MINECRAFT_PUFFERFISH
>>>>>>> 0b61eb40
    ]
  },
  {
    fileName: "[Spigot] spigot.yml",
    path: "spigot.yml",
    redirect: "bukkit/spigot.yml",
    type: "yml",
    info: t("TXT_CODE_509d7d9a"),
    category: [
      TYPE_MINECRAFT_SPIGOT,
      TYPE_MINECRAFT_PAPER,
      TYPE_MINECRAFT_JAVA,
      TYPE_MINECRAFT_BUKKIT,
<<<<<<< HEAD
      TYPE_MINECRAFT_PURPUR
=======
      TYPE_MINECRAFT_PUFFERFISH
>>>>>>> 0b61eb40
    ]
  },
  {
    fileName: "[Bukkit] bukkit.yml",
    path: "bukkit.yml",
    redirect: "bukkit/bukkit.yml",
    type: "yml",
    info: t("TXT_CODE_d03c3e0e"),
    category: [
      TYPE_MINECRAFT_SPIGOT,
      TYPE_MINECRAFT_PAPER,
      TYPE_MINECRAFT_JAVA,
      TYPE_MINECRAFT_BUKKIT,
<<<<<<< HEAD
      TYPE_MINECRAFT_PURPUR
=======
      TYPE_MINECRAFT_PUFFERFISH
>>>>>>> 0b61eb40
    ]
  },
  {
    fileName: "[Bungeecord] config.yml",
    type: "yml",
    info: t("TXT_CODE_e9dcbfe4"),
    path: "config.yml",
    redirect: "bungeecord/config.yml",
    category: [TYPE_MINECRAFT_JAVA, TYPE_MINECRAFT_BUNGEECORD]
  },
  {
    fileName: "[Velocity] velocity.toml",
    type: "toml",
    info: t("TXT_CODE_751f9bc1"),
    path: "velocity.toml",
    redirect: "velocity/velocity.toml",
    category: [TYPE_MINECRAFT_JAVA, TYPE_MINECRAFT_VELOCITY]
  },
  {
    fileName: "[Bedrock] server.properties",
    path: "server.properties",
    redirect: "bds/server.properties",
    type: "properties",
    info: t("TXT_CODE_3a3f9a57"),
    category: [TYPE_MINECRAFT_BDS, TYPE_MINECRAFT_BEDROCK]
  },
  {
    fileName: "[Mohist] mohist.yml",
    path: "mohist.yml",
    redirect: "mohist/mohist.yml",
    type: "yml",
    info: t("TXT_CODE_6eead111"),
    category: [TYPE_MINECRAFT_JAVA, TYPE_MINECRAFT_MOHIST]
  },
  {
    fileName: "[Paper] paper.yml",
    type: "yml",
    info: t("TXT_CODE_f3fc17f3"),
    path: "paper.yml",
    redirect: "paper/paper.yml",
    category: [TYPE_MINECRAFT_JAVA, TYPE_MINECRAFT_PAPER]
  },
  {
    fileName: "[Paper] paper-global.yml",
    type: "yml",
    info: t("TXT_CODE_2931127f"),
    path: "config/paper-global.yml",
    redirect: "paper/paper-global.yml",
<<<<<<< HEAD
    category: [TYPE_MINECRAFT_JAVA, TYPE_MINECRAFT_PAPER, TYPE_MINECRAFT_PURPUR]
=======
    category: [TYPE_MINECRAFT_JAVA, TYPE_MINECRAFT_PAPER, TYPE_MINECRAFT_PUFFERFISH]
>>>>>>> 0b61eb40
  },
  {
    fileName: "[Paper] paper-world-defaults.yml",
    type: "yml",
    info: t("TXT_CODE_4880ef77"),
    path: "config/paper-world-defaults.yml",
    redirect: "paper/paper-world-defaults.yml",
<<<<<<< HEAD
    category: [TYPE_MINECRAFT_JAVA, TYPE_MINECRAFT_PAPER, TYPE_MINECRAFT_PURPUR]
  },
  {
    fileName: "[Purpur] pupur.yml",
    type: "yml",
    info: t("TXT_CODE_98e50717"),
    path: "purpur.yml",
    redirect: "purpur/purpur.yml",
    category: [TYPE_MINECRAFT_JAVA, TYPE_MINECRAFT_PURPUR]
=======
    category: [TYPE_MINECRAFT_JAVA, TYPE_MINECRAFT_PAPER, TYPE_MINECRAFT_PUFFERFISH]
  },
  {
    fileName: "[Pufferfish] pufferfish.yml",
    type: "yml",
    info: t("TXT_CODE_9213f8e3"),
    path: "pufferfish.yml",
    redirect: "pufferfish/pufferfish.yml",
    category: [TYPE_MINECRAFT_JAVA, TYPE_MINECRAFT_PUFFERFISH]
>>>>>>> 0b61eb40
  },
  {
    fileName: "[Geyser] config.yml",
    type: "yml",
    info: t("TXT_CODE_1d39feca"),
    path: "config.yml",
    redirect: "geyser/config.yml",
    category: [TYPE_MINECRAFT_JAVA, TYPE_MINECRAFT_GEYSER]
  },
  {
    fileName: "[MCDR] config.yml",
    type: "yml",
    info: t("TXT_CODE_25699fea"),
    path: "config.yml",
    redirect: "mcdr/config.yml",
    category: [TYPE_MINECRAFT_JAVA, TYPE_MINECRAFT_MCDR]
  },
  {
    fileName: "[MCDR] permission.yml",
    type: "yml",
    info: t("TXT_CODE_5207688f"),
    path: "permission.yml",
    redirect: "mcdr/permission.yml",
    category: [TYPE_MINECRAFT_JAVA, TYPE_MINECRAFT_MCDR]
  },
  {
    fileName: "[Tshock] config.json",
    type: "yml",
    info: t("TXT_CODE_1cd8f9d2"),
    path: "tshock/config.json",
    redirect: "tshock/config.json",
    category: [TYPE_TERRARIA]
  }
];<|MERGE_RESOLUTION|>--- conflicted
+++ resolved
@@ -185,11 +185,8 @@
       TYPE_MINECRAFT_FORGE,
       TYPE_MINECRAFT_FABRIC,
       TYPE_MINECRAFT_SPONGE,
-<<<<<<< HEAD
-      TYPE_MINECRAFT_PURPUR
-=======
+      TYPE_MINECRAFT_PURPUR,
       TYPE_MINECRAFT_PUFFERFISH
->>>>>>> 0b61eb40
     ]
   },
   {
@@ -205,11 +202,8 @@
       TYPE_MINECRAFT_BUKKIT,
       TYPE_MINECRAFT_FABRIC,
       TYPE_MINECRAFT_SPONGE,
-<<<<<<< HEAD
-      TYPE_MINECRAFT_PURPUR
-=======
+      TYPE_MINECRAFT_PURPUR,
       TYPE_MINECRAFT_PUFFERFISH
->>>>>>> 0b61eb40
     ]
   },
   {
@@ -223,11 +217,8 @@
       TYPE_MINECRAFT_PAPER,
       TYPE_MINECRAFT_JAVA,
       TYPE_MINECRAFT_BUKKIT,
-<<<<<<< HEAD
-      TYPE_MINECRAFT_PURPUR
-=======
+      TYPE_MINECRAFT_PURPUR,
       TYPE_MINECRAFT_PUFFERFISH
->>>>>>> 0b61eb40
     ]
   },
   {
@@ -241,11 +232,8 @@
       TYPE_MINECRAFT_PAPER,
       TYPE_MINECRAFT_JAVA,
       TYPE_MINECRAFT_BUKKIT,
-<<<<<<< HEAD
-      TYPE_MINECRAFT_PURPUR
-=======
+      TYPE_MINECRAFT_PURPUR,
       TYPE_MINECRAFT_PUFFERFISH
->>>>>>> 0b61eb40
     ]
   },
   {
@@ -294,11 +282,7 @@
     info: t("TXT_CODE_2931127f"),
     path: "config/paper-global.yml",
     redirect: "paper/paper-global.yml",
-<<<<<<< HEAD
-    category: [TYPE_MINECRAFT_JAVA, TYPE_MINECRAFT_PAPER, TYPE_MINECRAFT_PURPUR]
-=======
-    category: [TYPE_MINECRAFT_JAVA, TYPE_MINECRAFT_PAPER, TYPE_MINECRAFT_PUFFERFISH]
->>>>>>> 0b61eb40
+    category: [TYPE_MINECRAFT_JAVA, TYPE_MINECRAFT_PAPER, TYPE_MINECRAFT_PUFFERFISH, TYPE_MINECRAFT_PURPUR]
   },
   {
     fileName: "[Paper] paper-world-defaults.yml",
@@ -306,8 +290,7 @@
     info: t("TXT_CODE_4880ef77"),
     path: "config/paper-world-defaults.yml",
     redirect: "paper/paper-world-defaults.yml",
-<<<<<<< HEAD
-    category: [TYPE_MINECRAFT_JAVA, TYPE_MINECRAFT_PAPER, TYPE_MINECRAFT_PURPUR]
+    category: [TYPE_MINECRAFT_JAVA, TYPE_MINECRAFT_PAPER, TYPE_MINECRAFT_PUFFERFISH, TYPE_MINECRAFT_PURPUR]
   },
   {
     fileName: "[Purpur] pupur.yml",
@@ -315,9 +298,7 @@
     info: t("TXT_CODE_98e50717"),
     path: "purpur.yml",
     redirect: "purpur/purpur.yml",
-    category: [TYPE_MINECRAFT_JAVA, TYPE_MINECRAFT_PURPUR]
-=======
-    category: [TYPE_MINECRAFT_JAVA, TYPE_MINECRAFT_PAPER, TYPE_MINECRAFT_PUFFERFISH]
+    category: [TYPE_MINECRAFT_JAVA, TYPE_MINECRAFT_PAPER, TYPE_MINECRAFT_PURPUR, TYPE_MINECRAFT_PUFFERFISH]
   },
   {
     fileName: "[Pufferfish] pufferfish.yml",
@@ -326,7 +307,6 @@
     path: "pufferfish.yml",
     redirect: "pufferfish/pufferfish.yml",
     category: [TYPE_MINECRAFT_JAVA, TYPE_MINECRAFT_PUFFERFISH]
->>>>>>> 0b61eb40
   },
   {
     fileName: "[Geyser] config.yml",
