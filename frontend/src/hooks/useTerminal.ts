import { GLOBAL_INSTANCE_NAME } from "@/config/const";
import { useCommandHistory } from "@/hooks/useCommandHistory";
import { t } from "@/lang/i18n";
import { setUpTerminalStreamChannel } from "@/services/apis/instance";
import { useLayoutConfigStore } from "@/stores/useLayoutConfig";
import { parseForwardAddress } from "@/tools/protocol";
import { removeTrail } from "@/tools/string";
import type { InstanceDetail } from "@/types";
import { INSTANCE_STATUS_CODE } from "@/types/const";
import type { DefaultEventsMap } from "@socket.io/component-emitter";
import { CanvasAddon } from "@xterm/addon-canvas";
import { FitAddon } from "@xterm/addon-fit";
import { WebglAddon } from "@xterm/addon-webgl";
import { Terminal } from "@xterm/xterm";
import EventEmitter from "eventemitter3";
import type { Socket } from "socket.io-client";
import { io } from "socket.io-client";
import { computed, onMounted, onUnmounted, ref, unref } from "vue";

export const TERM_COLOR = {
  TERM_RESET: "\x1B[0m",
  TERM_TEXT_BLACK: "\x1B[0;30m", // Black §0
  TERM_TEXT_DARK_BLUE: "\x1B[0;34m", // Dark Blue §1
  TERM_TEXT_DARK_GREEN: "\x1B[0;32m", // Dark Green §2
  TERM_TEXT_DARK_AQUA: "\x1B[0;36m", // Dark Aqua §3
  TERM_TEXT_DARK_RED: "\x1B[0;31m", // Dark Red §4
  TERM_TEXT_DARK_PURPLE: "\x1B[0;35m", // Dark Purple §5
  TERM_TEXT_GOLD: "\x1B[0;33m", // Gold §6
  TERM_TEXT_GRAY: "\x1B[0;37m", // Gray §7
  TERM_TEXT_DARK_GRAY: "\x1B[0;30;1m", // Dark Gray §8
  TERM_TEXT_BLUE: "\x1B[0;34;1m", // Blue §9
  TERM_TEXT_GREEN: "\x1B[0;32;1m", // Green §a
  TERM_TEXT_AQUA: "\x1B[0;36;1m", // Aqua §b
  TERM_TEXT_RED: "\x1B[0;31;1m", // Red §c
  TERM_TEXT_LIGHT_PURPLE: "\x1B[0;35;1m", // Light Purple §d
  TERM_TEXT_YELLOW: "\x1B[0;33;1m", // Yellow §e
  TERM_TEXT_WHITE: "\x1B[0;37;1m", // White §f
  TERM_TEXT_OBFUSCATED: "\x1B[5m", // Obfuscated §k
  TERM_TEXT_BOLD: "\x1B[21m", // Bold §l
  TERM_TEXT_STRIKETHROUGH: "\x1B[9m", // Strikethrough §m
  TERM_TEXT_UNDERLINE: "\x1B[4m", // Underline §n
  TERM_TEXT_ITALIC: "\x1B[3m", // Italic §o
  TERM_TEXT_B: "\x1B[1m"
};

export interface UseTerminalParams {
  instanceId: string;
  daemonId: string;
}

export interface StdoutData {
  instanceUuid: string;
  text: string;
}

const { setHistory } = useCommandHistory();

export type UseTerminalHook = ReturnType<typeof useTerminal>;

export function useTerminal() {
  const { hasBgImage } = useLayoutConfigStore();

  const events = new EventEmitter();
  let socket: Socket<DefaultEventsMap, DefaultEventsMap> | undefined;
  const state = ref<InstanceDetail>();
  const isReady = ref<boolean>(false);
  const terminal = ref<Terminal>();
  const isConnect = ref<boolean>(false);
  const socketAddress = ref("");

  const isGlobalTerminal = computed(() => {
    return state.value?.config.nickname === GLOBAL_INSTANCE_NAME;
  });

  let fitAddonTask: NodeJS.Timer;
  let cachedSize = {
    w: 160,
    h: 40
  };

  console.debug("useTerminal():");

  const execute = async (config: UseTerminalParams) => {
    isReady.value = false;

    if (socket) {
      return socket;
    }

    const res = await setUpTerminalStreamChannel().execute({
      params: {
        daemonId: config.daemonId,
        uuid: config.instanceId
      }
    });
    const remoteInfo = unref(res.value);
    if (!remoteInfo) throw new Error(t("TXT_CODE_181f2f08"));

    console.debug("useTerminal - execute():", config, remoteInfo);

    const addr = parseForwardAddress(remoteInfo?.addr, "ws");
    socketAddress.value = addr;
    const password = remoteInfo.password;

    socket = io(addr, {
      path: (!!remoteInfo.prefix ? removeTrail(remoteInfo.prefix, "/") : "") + "/socket.io",
      multiplex: false,
      reconnectionDelayMax: 1000 * 10,
      timeout: 1000 * 30,
      reconnection: true,
      reconnectionAttempts: 3,
      rejectUnauthorized: false
    });

    socket.on("connect", () => {
      console.log("[Socket.io] connect:", addr);
      socket?.emit("stream/auth", {
        data: { password }
      });
      isConnect.value = true;
    });

    socket.on("connect_error", (error) => {
      console.error("[Socket.io] Connect error: ", addr, error);
      isConnect.value = false;
      events.emit("error", error);
    });

    socket.on("instance/stopped", () => {
      events.emit("stopped");
    });

    socket.on("instance/opened", () => {
      events.emit("opened");
    });

    socket.on("stream/auth", (packet) => {
      const data = packet.data;
      if (data === true) {
        socket?.emit("stream/detail", {});
        events.emit("connect");
        isReady.value = true;
      } else {
        events.emit("error", new Error("Stream/auth error!"));
      }
    });

    socket.on("reconnect", () => {
      console.warn("[Socket.io] reconnect:", addr);
      isConnect.value = true;
      socket?.emit("stream/auth", {
        data: { password }
      });
    });

    socket.on("disconnect", () => {
      console.error("[Socket.io] disconnect:", addr);
      isConnect.value = false;
      events.emit("disconnect");
    });

    socket.on("instance/stdout", (packet) => events.emit("stdout", packet?.data));
    socket.on("stream/detail", (packet) => {
      const v = packet?.data as InstanceDetail | undefined;
      state.value = v;
      events.emit("detail", v);
    });

    socket.connect();
    return socket;
  };

  const refreshWindowSize = (w: number, h: number) => {
    cachedSize = {
      w,
      h
    };
    socket?.emit("stream/resize", {
      data: cachedSize
    });
  };

  const touchHandler = (event: TouchEvent) => {
    const touches = event.changedTouches;
    const first = touches[0];

    let type = "";
    switch (event.type) {
      case "touchstart":
        type = "mousedown";
        break;
      case "touchmove":
        type = "mousemove";
        break;
      case "touchend":
        type = "mouseup";
        break;
      default:
        return;
    }

    const mouseEvent = new MouseEvent(type, {
      bubbles: true,
      cancelable: true,
      view: window,
      detail: 1,
      screenX: first.screenX,
      screenY: first.screenY,
      clientX: first.clientX,
      clientY: first.clientY,
      ctrlKey: false,
      altKey: false,
      shiftKey: false,
      metaKey: false,
      button: 0,
      relatedTarget: null
    });

    first.target.dispatchEvent(mouseEvent);
    if (type === "mousedown") {
      event.preventDefault();
    }
  };

  const initTerminalWindow = (element: HTMLElement) => {
<<<<<<< HEAD
    if (terminal.value) {
      throw new Error("Terminal already initialized, Please refresh the page!");
    }

    // init touch handler
=======
>>>>>>> 858307fb
    element.addEventListener("touchstart", touchHandler, true);
    element.addEventListener("touchmove", touchHandler, true);
    element.addEventListener("touchend", touchHandler, true);
    element.addEventListener("touchcancel", touchHandler, true);

    const background = hasBgImage.value ? "#00000000" : "#1e1e1e";
    const term = new Terminal({
      convertEol: true,
      disableStdin: false,
      cursorStyle: "underline",
      cursorBlink: true,
      fontSize: 14,
      theme: {
        background
      },
      allowProposedApi: true,
      allowTransparency: true
    });
    const fitAddon = new FitAddon();
    term.loadAddon(fitAddon);

<<<<<<< HEAD
    terminal.value = term;

    console.debug("useTerminal - initTerminalWindow():", terminal.value);

    const gl = document.createElement("canvas").getContext("webgl2");
    if (gl) {
=======
    const webGL2 = document.createElement("canvas").getContext("webgl2");
    if (webGL2) {
>>>>>>> 858307fb
      // If WebGL2 is supported, use the WebGlAddon
      const webglAddon = new WebglAddon();
      webglAddon.onContextLoss((_) => {
        webglAddon.dispose();
      });
      term.loadAddon(webglAddon);
    } else {
      // If WebGL2 is not supported, use the CanvasAddon
      const canvasAddon = new CanvasAddon();
      term.loadAddon(canvasAddon);
    }

    term.open(element);

    // Auto resize pty win size
    fitAddon.fit();
    refreshWindowSize(term.cols - 1, term.rows - 1);
    fitAddonTask = setInterval(() => {
      fitAddon.fit();
      refreshWindowSize(term.cols - 1, term.rows - 1);
    }, 2000);

    let lastCtrlCTime = 0;
    const ctrlCTimeThreshold = 500;

    function sendInput(data: string) {
      socket?.emit("stream/write", {
        data: { input: data }
      });
    }

    term.onData((data) => {
      // If the PTY terminal is disabled, no input is sent.
      if (
        state.value?.config.terminalOption?.pty === false ||
        state.value?.status === INSTANCE_STATUS_CODE.STOPPED
      ) {
        return;
      }

      if (data !== "\x03") {
        lastCtrlCTime = 0;
        return sendInput(data);
      }
      const now = Date.now();
      if (now - lastCtrlCTime < ctrlCTimeThreshold) {
        term.write("\r\n" + t("TXT_CODE_3725b37b") + "\r\n");
        sendInput(data);
        lastCtrlCTime = 0;
      } else {
        lastCtrlCTime = now;
        term.write("\r\n" + t("TXT_CODE_3fd222b0"));
      }
    });

    return term;
  };

  const clearTerminal = () => {
    terminal.value?.clear();
  };

  events.on("stdout", (v: StdoutData) => {
    if (state.value?.config?.terminalOption?.haveColor) {
      terminal.value?.write(encodeConsoleColor(v.text));
    } else {
      terminal.value?.write(v.text);
    }
  });

  const sendCommand = (command: string) => {
    setHistory(command);
    if (!socket?.connected) throw new Error(t("TXT_CODE_74443c8f"));
    socket.emit("stream/input", {
      data: {
        command
      }
    });
  };

  let statusQueryTask: NodeJS.Timeout;
  onMounted(() => {
    statusQueryTask = setInterval(() => {
      if (socket?.connected) socket?.emit("stream/detail", {});
    }, 1000);
  });

  onUnmounted(() => {
    clearInterval(fitAddonTask);
    clearInterval(statusQueryTask);
    events.removeAllListeners();
    socket?.disconnect();
    socket?.removeAllListeners();
  });

  const isStopped = computed(() => state?.value?.status === INSTANCE_STATUS_CODE.STOPPED);
  const isRunning = computed(() => state?.value?.status === INSTANCE_STATUS_CODE.RUNNING);
  const isBuys = computed(() => state?.value?.status === INSTANCE_STATUS_CODE.BUSY);

  return {
    events,
    state,
    isRunning,
    isBuys,
    isStopped,
    terminal,
    socketAddress,
    isConnect,
    isGlobalTerminal,
    execute,
    initTerminalWindow,
    sendCommand,
    clearTerminal
  };
}

export function encodeConsoleColor(text: string) {
  text = text.replace(/(\x1B[^m]*m)/gm, "$1;");
  text = text.replace(/ \[([A-Za-z0-9 _\-\\.]+)]/gim, " [§3$1§r]");
  text = text.replace(/^\[([A-Za-z0-9 _\-\\.]+)]/gim, "[§3$1§r]");
  text = text.replace(/((["'])(.*?)\1)/gm, "§e$1§r");
  text = text.replace(/([0-9]{1,2}:[0-9]{1,2}:[0-9]{1,2})/gim, "§6$1§r");
  text = text.replace(/([0-9]{2,4}[\/\-][0-9]{2,4}[\/\-][0-9]{2,4})/gim, "§6$1§r");
  text = text.replace(/(\x1B[^m]*m);/gm, "$1");
  // ["](.*?)["];
  text = text.replace(/§0/gim, TERM_COLOR.TERM_TEXT_BLACK);
  text = text.replace(/§1/gim, TERM_COLOR.TERM_TEXT_DARK_BLUE);
  text = text.replace(/§2/gim, TERM_COLOR.TERM_TEXT_DARK_GREEN);
  text = text.replace(/§3/gim, TERM_COLOR.TERM_TEXT_DARK_AQUA);
  text = text.replace(/§4/gim, TERM_COLOR.TERM_TEXT_DARK_RED);
  text = text.replace(/§5/gim, TERM_COLOR.TERM_TEXT_DARK_PURPLE);
  text = text.replace(/§6/gim, TERM_COLOR.TERM_TEXT_GOLD);
  text = text.replace(/§7/gim, TERM_COLOR.TERM_TEXT_GRAY);
  text = text.replace(/§8/gim, TERM_COLOR.TERM_TEXT_DARK_GRAY);
  text = text.replace(/§9/gim, TERM_COLOR.TERM_TEXT_BLUE);
  text = text.replace(/§a/gim, TERM_COLOR.TERM_TEXT_GREEN);
  text = text.replace(/§b/gim, TERM_COLOR.TERM_TEXT_AQUA);
  text = text.replace(/§c/gim, TERM_COLOR.TERM_TEXT_RED);
  text = text.replace(/§d/gim, TERM_COLOR.TERM_TEXT_LIGHT_PURPLE);
  text = text.replace(/§e/gim, TERM_COLOR.TERM_TEXT_YELLOW);
  text = text.replace(/§f/gim, TERM_COLOR.TERM_TEXT_WHITE);
  text = text.replace(/§k/gim, TERM_COLOR.TERM_TEXT_OBFUSCATED);
  text = text.replace(/§l/gim, TERM_COLOR.TERM_TEXT_BOLD);
  text = text.replace(/§m/gim, TERM_COLOR.TERM_TEXT_STRIKETHROUGH);
  text = text.replace(/§n/gim, TERM_COLOR.TERM_TEXT_UNDERLINE);
  text = text.replace(/§o/gim, TERM_COLOR.TERM_TEXT_ITALIC);
  text = text.replace(/§r/gim, TERM_COLOR.TERM_RESET);

  text = text.replace(/&0/gim, TERM_COLOR.TERM_TEXT_BLACK);
  text = text.replace(/&1/gim, TERM_COLOR.TERM_TEXT_DARK_BLUE);
  text = text.replace(/&2/gim, TERM_COLOR.TERM_TEXT_DARK_GREEN);
  text = text.replace(/&3/gim, TERM_COLOR.TERM_TEXT_DARK_AQUA);
  text = text.replace(/&4/gim, TERM_COLOR.TERM_TEXT_DARK_RED);
  text = text.replace(/&5/gim, TERM_COLOR.TERM_TEXT_DARK_PURPLE);
  text = text.replace(/&6/gim, TERM_COLOR.TERM_TEXT_GOLD);
  text = text.replace(/&7/gim, TERM_COLOR.TERM_TEXT_GRAY);
  text = text.replace(/&8/gim, TERM_COLOR.TERM_TEXT_DARK_GRAY);
  text = text.replace(/&9/gim, TERM_COLOR.TERM_TEXT_BLUE);
  text = text.replace(/&a/gim, TERM_COLOR.TERM_TEXT_GREEN);
  text = text.replace(/&b/gim, TERM_COLOR.TERM_TEXT_AQUA);
  text = text.replace(/&c/gim, TERM_COLOR.TERM_TEXT_RED);
  text = text.replace(/&d/gim, TERM_COLOR.TERM_TEXT_LIGHT_PURPLE);
  text = text.replace(/&e/gim, TERM_COLOR.TERM_TEXT_YELLOW);
  text = text.replace(/&f/gim, TERM_COLOR.TERM_TEXT_WHITE);
  text = text.replace(/&k/gim, TERM_COLOR.TERM_TEXT_OBFUSCATED);
  text = text.replace(/&l/gim, TERM_COLOR.TERM_TEXT_BOLD);
  text = text.replace(/&m/gim, TERM_COLOR.TERM_TEXT_STRIKETHROUGH);
  text = text.replace(/&n/gim, TERM_COLOR.TERM_TEXT_UNDERLINE);
  text = text.replace(/&o/gim, TERM_COLOR.TERM_TEXT_ITALIC);
  text = text.replace(/&r/gim, TERM_COLOR.TERM_RESET);

  const RegExpStringArr = [
    //blue
    ["\\d{1,3}%", "true", "false"],
    //green
    ["information", "info", "\\(", "\\)", "\\{", "\\}", '\\"', "&lt;", "&gt;", "-->", "->", ">>>"],
    //red
    ["Error", "Caused by", "panic"],
    //yellow
    ["WARNING", "Warn"]
  ];
  for (const k in RegExpStringArr) {
    for (const y in RegExpStringArr[k]) {
      const reg = new RegExp("(" + RegExpStringArr[k][y].replace(/ /gim, "&nbsp;") + ")", "igm");
      if (k === "0")
        //blue
        text = text.replace(reg, TERM_COLOR.TERM_TEXT_BLUE + "$1" + TERM_COLOR.TERM_RESET);
      if (k === "1")
        //green
        text = text.replace(reg, TERM_COLOR.TERM_TEXT_DARK_GREEN + "$1" + TERM_COLOR.TERM_RESET);
      if (k === "2")
        //red
        text = text.replace(reg, TERM_COLOR.TERM_TEXT_RED + "$1" + TERM_COLOR.TERM_RESET);
      if (k === "3")
        //yellow
        text = text.replace(reg, TERM_COLOR.TERM_TEXT_GOLD + "$1" + TERM_COLOR.TERM_RESET);
    }
  }
  // line ending symbol substitution
  text = text.replace(/\r\n/gm, TERM_COLOR.TERM_RESET + "\r\n");
  return text;
}<|MERGE_RESOLUTION|>--- conflicted
+++ resolved
@@ -223,14 +223,11 @@
   };
 
   const initTerminalWindow = (element: HTMLElement) => {
-<<<<<<< HEAD
     if (terminal.value) {
       throw new Error("Terminal already initialized, Please refresh the page!");
     }
 
     // init touch handler
-=======
->>>>>>> 858307fb
     element.addEventListener("touchstart", touchHandler, true);
     element.addEventListener("touchmove", touchHandler, true);
     element.addEventListener("touchend", touchHandler, true);
@@ -252,17 +249,12 @@
     const fitAddon = new FitAddon();
     term.loadAddon(fitAddon);
 
-<<<<<<< HEAD
     terminal.value = term;
 
     console.debug("useTerminal - initTerminalWindow():", terminal.value);
 
     const gl = document.createElement("canvas").getContext("webgl2");
     if (gl) {
-=======
-    const webGL2 = document.createElement("canvas").getContext("webgl2");
-    if (webGL2) {
->>>>>>> 858307fb
       // If WebGL2 is supported, use the WebGlAddon
       const webglAddon = new WebglAddon();
       webglAddon.onContextLoss((_) => {
