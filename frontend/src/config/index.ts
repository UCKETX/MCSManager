import EmptyCard from "@/widgets/EmptyCard.vue";
import Page404 from "@/widgets/Page404.vue";
import { getRandomId } from "@/tools/randId";
import type { LayoutCard } from "@/types";
import { LayoutCardHeight } from "./originLayoutConfig";
import DataOverview from "@/widgets/PanelOverview.vue";
import StatusBlock from "@/widgets/StatusBlock.vue";
import { t } from "@/lang/i18n";
import NodeOverview from "@/widgets/NodeOverview.vue";
import QuickStart from "@/widgets/QuickStart.vue";
import RequestChart from "@/widgets/RequestChart.vue";
import InstanceChart from "@/widgets/InstanceChart.vue";
import InstanceList from "@/widgets/InstanceList.vue";
import NodeList from "@/widgets/NodeList.vue";
import Settings from "@/widgets/Settings.vue";
import UserList from "@/widgets/UserList.vue";
import Terminal from "@/widgets/instance/Terminal.vue";
import InstanceManagerBtns from "@/widgets/instance/ManagerBtns.vue";
import InstanceBaseInfo from "@/widgets/instance/BaseInfo.vue";
import InstanceServerConfigOverview from "@/widgets/instance/ServerConfigOverview.vue";
import InstanceServerConfigFile from "@/widgets/instance/ServerConfigFile.vue";
import InstanceFileManager from "@/widgets/instance/FileManager.vue";
import UserAccessSettings from "@/widgets/user/AccessSettings.vue";
import ImageBox from "@/widgets/others/ImageBox.vue";
import TextCard from "@/widgets/others/TextCard.vue";
import LinkCard from "@/widgets/others/LinkCard.vue";
import QuickStartFlow from "@/widgets/setupApp/QuickStartFlow.vue";
import McPreset from "@/widgets/setupApp/McPreset.vue";
import IframeCard from "@/widgets/others/IframeCard.vue";
import ClockCard from "@/widgets/others/ClockCard.vue";
import UserStatusBlock from "@/widgets/UserStatusBlock.vue";
import UserInstanceList from "@/widgets/UserInstanceList.vue";
import ImageManager from "@/widgets/imageManager/index.vue";
import NewImage from "@/widgets/imageManager/NewImage.vue";
import Schedule from "@/widgets/instance/Schedule.vue";
import InstanceShortcut from "@/widgets/instance/Shortcut.vue";
import NodeItem from "@/widgets/node/NodeItem.vue";
import TitleCard from "@/widgets/TitleCard.vue";
<<<<<<< HEAD
import Carousel from "@/widgets/others/Carousel.vue";
=======
import LoginCard from "@/widgets/LoginCard.vue";
import DefaultCard from "@/widgets/DefaultCard.vue";
>>>>>>> 840af891

import { NEW_CARD_TYPE } from "../types/index";
import { ROLE } from "./router";

// Register specified Vue components for each card.
export const LAYOUT_CARD_TYPES: { [key: string]: any } = {
  LoginCard,
  Page404,
  TitleCard,
  EmptyCard,
  DataOverview,
  StatusBlock,
  QuickStart,
  NodeOverview,
  RequestChart,
  InstanceChart,
  InstanceList,
  NodeList,
  NodeItem,
  Settings,
  UserList,
  Terminal,
  InstanceManagerBtns,
  InstanceBaseInfo,
  InstanceServerConfigOverview,
  InstanceServerConfigFile,
  InstanceFileManager,
  UserAccessSettings,
  ImageBox,
  QuickStartFlow,
  McPreset,
  IframeCard,
  TextCard,
  LinkCard,
  ClockCard,
  UserStatusBlock,
  UserInstanceList,
  ImageManager,
  NewImage,
  Schedule,
  InstanceShortcut,
<<<<<<< HEAD
  Carousel
=======
  DefaultCard
>>>>>>> 840af891
};

export interface NewCardItem extends LayoutCard {
  category: NEW_CARD_TYPE;
  permission: ROLE;
}

export function getLayoutCardPool() {
  const LAYOUT_CARD_POOL: NewCardItem[] = [
    {
      id: getRandomId(),
      permission: ROLE.GUEST,
      meta: {},
      type: "EmptyCard",
      title: t("TXT_CODE_b23e2bab"),
      width: 2,
      description: t("TXT_CODE_b3e2f83e"),
      height: LayoutCardHeight.MINI,
      category: NEW_CARD_TYPE.COMMON
    },
    {
      id: getRandomId(),
      permission: ROLE.GUEST,
      meta: {},
      type: "TitleCard",
      title: t("TXT_CODE_8981d724"),
      width: 12,
      description: t("TXT_CODE_9466852b"),
      height: LayoutCardHeight.AUTO,
      category: NEW_CARD_TYPE.COMMON
    },

    {
      id: getRandomId(),
      permission: ROLE.USER,
      type: "Terminal",
      title: t("TXT_CODE_71a51d19"),
      width: 6,
      description: t("TXT_CODE_10a6d36f"),
      height: LayoutCardHeight.BIG,
      category: NEW_CARD_TYPE.INSTANCE,
      meta: {
        viewType: "card"
      },
      params: [
        {
          field: "instanceId",
          label: t("TXT_CODE_e6a5c12b"),
          type: "string"
        },
        {
          field: "daemonId",
          label: t("TXT_CODE_72cfab69"),
          type: "string"
        },
        {
          field: "instance",
          label: t("TXT_CODE_cb043d10"),
          type: "instance"
        }
      ]
    },

    {
      id: getRandomId(),
      permission: ROLE.ADMIN,
      type: "StatusBlock",
      title: t("TXT_CODE_b4a9d04a"),
      meta: {
        type: "node"
      },
      width: 3,
      description: t("TXT_CODE_55ade942"),
      height: LayoutCardHeight.SMALL,
      category: NEW_CARD_TYPE.DATA
    },

    {
      id: getRandomId(),
      permission: ROLE.ADMIN,
      type: "StatusBlock",
      title: t("TXT_CODE_88e9361a"),
      meta: {
        type: "instance"
      },
      width: 3,
      description: t("TXT_CODE_55ade942"),
      height: LayoutCardHeight.SMALL,
      category: NEW_CARD_TYPE.DATA
    },
    {
      id: getRandomId(),
      permission: ROLE.ADMIN,
      type: "StatusBlock",
      title: t("TXT_CODE_db64faf6"),
      meta: {
        type: "users"
      },
      width: 3,
      description: t("TXT_CODE_55ade942"),
      height: LayoutCardHeight.SMALL,
      category: NEW_CARD_TYPE.DATA
    },
    {
      id: getRandomId(),
      permission: ROLE.ADMIN,
      type: "StatusBlock",
      title: t("TXT_CODE_66056676"),
      meta: {
        type: "system"
      },
      width: 3,
      description: t("TXT_CODE_55ade942"),
      height: LayoutCardHeight.SMALL,
      category: NEW_CARD_TYPE.DATA
    },

    {
      id: getRandomId(),
      permission: ROLE.ADMIN,
      meta: {},
      type: "Settings",
      title: t("TXT_CODE_b5c7b82d"),
      width: 8,
      description: t("TXT_CODE_e78047a5"),
      height: LayoutCardHeight.MEDIUM,
      category: NEW_CARD_TYPE.OTHER
    },

    {
      id: getRandomId(),
      permission: ROLE.GUEST,
      meta: {},
      type: "ImageBox",
      title: t("TXT_CODE_4d993ca4"),
      width: 4,
      description: t("TXT_CODE_6ef5195f"),
      height: LayoutCardHeight.SMALL,
      category: NEW_CARD_TYPE.COMMON
    },

    {
      id: getRandomId(),
      permission: ROLE.GUEST,
      meta: {},
      type: "Carousel",
      title: t("走马灯"),
      width: 4,
      description: t("TXT_CODE_6ef5195f"),
      height: LayoutCardHeight.SMALL,
      category: NEW_CARD_TYPE.COMMON
    },

    {
      id: getRandomId(),
      permission: ROLE.GUEST,
      meta: {},
      type: "IframeCard",
      title: t("TXT_CODE_3ed96265"),
      width: 4,
      description: t("TXT_CODE_db9375a5"),
      height: LayoutCardHeight.SMALL,
      category: NEW_CARD_TYPE.COMMON
    },

    {
      id: getRandomId(),
      permission: ROLE.GUEST,
      meta: {},
      type: "TextCard",
      title: t("TXT_CODE_ddcca0b9"),
      width: 4,
      description: t("TXT_CODE_2ca42b39"),
      height: LayoutCardHeight.SMALL,
      category: NEW_CARD_TYPE.COMMON
    },

    {
      id: getRandomId(),
      permission: ROLE.GUEST,
      meta: {},
      type: "LinkCard",
      title: t("TXT_CODE_745d8a03"),
      width: 4,
      description: t("TXT_CODE_d6a96ea4"),
      height: LayoutCardHeight.SMALL,
      category: NEW_CARD_TYPE.COMMON
    },

    {
      id: getRandomId(),
      permission: ROLE.GUEST,
      meta: {},
      type: "ClockCard",
      title: t("TXT_CODE_af143e18"),
      width: 4,
      description: t("TXT_CODE_cf9e259c"),
      height: LayoutCardHeight.SMALL,
      category: NEW_CARD_TYPE.COMMON
    },
    {
      id: getRandomId(),
      permission: ROLE.USER,
      meta: {},
      type: "InstanceShortcut",
      title: t("TXT_CODE_ea0840c9"),
      width: 3,
      description: t("TXT_CODE_3fce7ccb"),
      height: LayoutCardHeight.SMALL,
      category: NEW_CARD_TYPE.INSTANCE,
      params: [
        {
          field: "instanceId",
          label: t("TXT_CODE_e6a5c12b"),
          type: "string"
        },
        {
          field: "daemonId",
          label: t("TXT_CODE_72cfab69"),
          type: "string"
        },
        {
          field: "instance",
          label: t("TXT_CODE_cb043d10"),
          type: "instance"
        }
      ]
    },
    {
      id: getRandomId(),
      permission: ROLE.USER,
      meta: {},
      type: "InstanceFileManager",
      title: t("TXT_CODE_72cce10b"),
      width: 12,
      description: t("TXT_CODE_f49b2787"),
      height: LayoutCardHeight.MEDIUM,
      category: NEW_CARD_TYPE.INSTANCE,
      params: [
        {
          field: "instanceId",
          label: t("TXT_CODE_e6a5c12b"),
          type: "string"
        },
        {
          field: "daemonId",
          label: t("TXT_CODE_72cfab69"),
          type: "string"
        },
        {
          field: "instance",
          label: t("TXT_CODE_cb043d10"),
          type: "instance"
        }
      ]
    },
    {
      id: getRandomId(),
      permission: ROLE.USER,
      meta: {},
      type: "InstanceBaseInfo",
      title: t("TXT_CODE_eadb4f60"),
      width: 4,
      description: t("TXT_CODE_97e5eccb"),
      height: LayoutCardHeight.SMALL,
      category: NEW_CARD_TYPE.INSTANCE,
      params: [
        {
          field: "instanceId",
          label: t("TXT_CODE_e6a5c12b"),
          type: "string"
        },
        {
          field: "daemonId",
          label: t("TXT_CODE_72cfab69"),
          type: "string"
        },
        {
          field: "instance",
          label: t("TXT_CODE_cb043d10"),
          type: "instance"
        }
      ]
    },
    {
      id: getRandomId(),
      permission: ROLE.ADMIN,
      type: "RequestChart",
      title: t("TXT_CODE_a4037a98"),
      meta: {},
      width: 6,
      description: t("TXT_CODE_6f659da2"),
      height: LayoutCardHeight.SMALL,
      category: NEW_CARD_TYPE.DATA
    },
    {
      id: getRandomId(),
      permission: ROLE.ADMIN,
      type: "InstanceChart",
      title: t("TXT_CODE_d6d9c42c"),
      meta: {},
      width: 6,
      description: t("TXT_CODE_6f659da2"),
      height: LayoutCardHeight.SMALL,
      category: NEW_CARD_TYPE.DATA
    },
    {
      id: getRandomId(),
      permission: ROLE.ADMIN,
      type: "NodeOverview",
      title: t("TXT_CODE_4bedec2a"),
      meta: {},
      width: 12,
      description: t("TXT_CODE_2a8dc13f"),
      height: LayoutCardHeight.BIG,
      category: NEW_CARD_TYPE.DATA
    },
    {
      id: getRandomId(),
      permission: ROLE.ADMIN,
      type: "DataOverview",
      title: t("TXT_CODE_721157a3"),
      meta: {},
      width: 8,
      description: t("TXT_CODE_55ade942"),
      height: LayoutCardHeight.MEDIUM,
      category: NEW_CARD_TYPE.DATA
    },
    {
      id: getRandomId(),
      permission: ROLE.ADMIN,
      type: "QuickStart",
      title: t("TXT_CODE_e01539f1"),
      meta: {},
      width: 4,
      description: t("TXT_CODE_d628e631"),
      height: LayoutCardHeight.MEDIUM,
      category: NEW_CARD_TYPE.INSTANCE
    },
    {
      id: getRandomId(),
      permission: ROLE.ADMIN,
      meta: {},
      type: "NodeItem",
      title: t("TXT_CODE_def287e0"),
      width: 6,
      description: t("TXT_CODE_abe0862e"),
      height: LayoutCardHeight.MEDIUM,
      category: NEW_CARD_TYPE.INSTANCE,
      params: [
        {
          field: "daemonId",
          label: t("TXT_CODE_72cfab69"),
          type: "string"
        },
        {
          field: "instance",
          label: t("TXT_CODE_e7cad65f"),
          type: "instance"
        }
      ]
    },
    {
      id: getRandomId(),
      permission: ROLE.ADMIN,
      meta: {},
      type: "InstanceManagerBtns",
      title: t("TXT_CODE_d2bbb2f1"),
      width: 8,
      description: t("TXT_CODE_1934114b"),
      height: LayoutCardHeight.MEDIUM,
      category: NEW_CARD_TYPE.INSTANCE,
      params: [
        {
          field: "instanceId",
          label: t("TXT_CODE_e6a5c12b"),
          type: "string"
        },
        {
          field: "daemonId",
          label: t("TXT_CODE_72cfab69"),
          type: "string"
        },
        {
          field: "instance",
          label: t("TXT_CODE_cb043d10"),
          type: "instance"
        }
      ]
    }
  ];
  return LAYOUT_CARD_POOL;
}<|MERGE_RESOLUTION|>--- conflicted
+++ resolved
@@ -36,12 +36,9 @@
 import InstanceShortcut from "@/widgets/instance/Shortcut.vue";
 import NodeItem from "@/widgets/node/NodeItem.vue";
 import TitleCard from "@/widgets/TitleCard.vue";
-<<<<<<< HEAD
-import Carousel from "@/widgets/others/Carousel.vue";
-=======
 import LoginCard from "@/widgets/LoginCard.vue";
 import DefaultCard from "@/widgets/DefaultCard.vue";
->>>>>>> 840af891
+import Carousel from "@/widgets/others/Carousel.vue";
 
 import { NEW_CARD_TYPE } from "../types/index";
 import { ROLE } from "./router";
@@ -83,11 +80,8 @@
   NewImage,
   Schedule,
   InstanceShortcut,
-<<<<<<< HEAD
+  DefaultCard,
   Carousel
-=======
-  DefaultCard
->>>>>>> 840af891
 };
 
 export interface NewCardItem extends LayoutCard {
