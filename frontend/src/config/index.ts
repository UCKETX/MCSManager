import { t } from "@/lang/i18n";
import { getRandomId } from "@/tools/randId";
import type { LayoutCard } from "@/types";
import DefaultCard from "@/widgets/DefaultCard.vue";
import EmptyCard from "@/widgets/EmptyCard.vue";
import ImageManager from "@/widgets/imageManager/index.vue";
import NewImage from "@/widgets/imageManager/NewImage.vue";
import InstanceBaseInfo from "@/widgets/instance/BaseInfo.vue";
import InstanceFileManager from "@/widgets/instance/FileManager.vue";
import InstanceManagerBtns from "@/widgets/instance/ManagerBtns.vue";
import Schedule from "@/widgets/instance/Schedule.vue";
import InstanceServerConfigFile from "@/widgets/instance/ServerConfigFile.vue";
import InstanceServerConfigOverview from "@/widgets/instance/ServerConfigOverview.vue";
import InstanceShortcut from "@/widgets/instance/Shortcut.vue";
import Terminal from "@/widgets/instance/Terminal.vue";
import InstanceChart from "@/widgets/InstanceChart.vue";
import InstanceList from "@/widgets/InstanceList.vue";
import LoginCard from "@/widgets/LoginCard.vue";
import NodeItem from "@/widgets/node/NodeItem.vue";
import NodeList from "@/widgets/NodeList.vue";
import NodeOverview from "@/widgets/NodeOverview.vue";
import OperationLogCard from "@/widgets/OperationLogCard.vue";
import Carousel from "@/widgets/others/Carousel.vue";
import ClockCard from "@/widgets/others/ClockCard.vue";
import IframeCard from "@/widgets/others/IframeCard.vue";
import ImageBox from "@/widgets/others/ImageBox.vue";
import LinkCard from "@/widgets/others/LinkCard.vue";
import MusicCard from "@/widgets/others/MusicCard.vue";
import PluginCard from "@/widgets/others/PluginCard.vue";
import TextCard from "@/widgets/others/TextCard.vue";
import Page404 from "@/widgets/Page404.vue";
import DataOverview from "@/widgets/PanelOverview.vue";
import QuickStart from "@/widgets/QuickStart.vue";
import RequestChart from "@/widgets/RequestChart.vue";
import Settings from "@/widgets/Settings.vue";
import McPreset from "@/widgets/setupApp/McPreset.vue";
import QuickStartFlow from "@/widgets/setupApp/QuickStartFlow.vue";
import ShelvesCard from "@/widgets/ShelvesCard.vue";
<<<<<<< HEAD
import StatusBlock from "@/widgets/StatusBlock.vue";
import TitleCard from "@/widgets/TitleCard.vue";
import UserAccessSettings from "@/widgets/user/AccessSettings.vue";
import UserInstanceList from "@/widgets/UserInstanceList.vue";
import UserList from "@/widgets/UserList.vue";
import UserStatusBlock from "@/widgets/UserStatusBlock.vue";
=======
import ShopInfoCard from "@/widgets/ShopInfoCard.vue";
import OperationLogCard from "@/widgets/OperationLogCard.vue";
import Market from "@/widgets/Market.vue";

>>>>>>> cb4da48e
import { NEW_CARD_TYPE } from "../types/index";
import { LayoutCardHeight } from "./originLayoutConfig";
import { ROLE } from "./router";

// Register specified Vue components for each card.
export const LAYOUT_CARD_TYPES: { [key: string]: any } = {
  LoginCard,
  Page404,
  TitleCard,
  EmptyCard,
  DataOverview,
  StatusBlock,
  QuickStart,
  NodeOverview,
  RequestChart,
  InstanceChart,
  InstanceList,
  NodeList,
  NodeItem,
  Settings,
  UserList,
  Terminal,
  InstanceManagerBtns,
  InstanceBaseInfo,
  InstanceServerConfigOverview,
  InstanceServerConfigFile,
  InstanceFileManager,
  UserAccessSettings,
  ImageBox,
  QuickStartFlow,
  McPreset,
  IframeCard,
  TextCard,
  LinkCard,
  ClockCard,
  UserStatusBlock,
  UserInstanceList,
  ImageManager,
  NewImage,
  Schedule,
  InstanceShortcut,
  DefaultCard,
  Carousel,
  PluginCard,
  MusicCard,
  ShelvesCard,
<<<<<<< HEAD
  OperationLogCard
=======
  ShopInfoCard,
  OperationLogCard,
  Market
>>>>>>> cb4da48e
};

export interface NewCardItem extends LayoutCard {
  category: NEW_CARD_TYPE;
  permission: ROLE;
}

export function getLayoutCardPool() {
  const LAYOUT_CARD_POOL: NewCardItem[] = [
    {
      id: getRandomId(),
      permission: ROLE.GUEST,
      meta: {},
      type: "EmptyCard",
      title: t("TXT_CODE_b23e2bab"),
      width: 2,
      description: t("TXT_CODE_b3e2f83e"),
      height: LayoutCardHeight.MINI,
      category: NEW_CARD_TYPE.COMMON
    },
    {
      id: getRandomId(),
      permission: ROLE.GUEST,
      meta: {},
      type: "TitleCard",
      title: t("TXT_CODE_8981d724"),
      width: 12,
      description: t("TXT_CODE_9466852b"),
      height: LayoutCardHeight.AUTO,
      category: NEW_CARD_TYPE.COMMON
    },

    {
      id: getRandomId(),
      permission: ROLE.USER,
      type: "Terminal",
      title: t("TXT_CODE_71a51d19"),
      width: 6,
      description: t("TXT_CODE_10a6d36f"),
      height: LayoutCardHeight.BIG,
      category: NEW_CARD_TYPE.INSTANCE,
      meta: {
        viewType: "card"
      },
      params: [
        {
          field: "instanceId",
          label: t("TXT_CODE_e6a5c12b"),
          type: "string"
        },
        {
          field: "daemonId",
          label: t("TXT_CODE_72cfab69"),
          type: "string"
        },
        {
          field: "instance",
          label: t("TXT_CODE_cb043d10"),
          type: "instance"
        }
      ]
    },

    {
      id: getRandomId(),
      permission: ROLE.ADMIN,
      type: "StatusBlock",
      title: t("TXT_CODE_b4a9d04a"),
      meta: {
        type: "node"
      },
      width: 3,
      description: t("TXT_CODE_55ade942"),
      height: LayoutCardHeight.SMALL,
      category: NEW_CARD_TYPE.DATA
    },

    {
      id: getRandomId(),
      permission: ROLE.ADMIN,
      type: "StatusBlock",
      title: t("TXT_CODE_88e9361a"),
      meta: {
        type: "instance"
      },
      width: 3,
      description: t("TXT_CODE_55ade942"),
      height: LayoutCardHeight.SMALL,
      category: NEW_CARD_TYPE.DATA
    },
    {
      id: getRandomId(),
      permission: ROLE.ADMIN,
      type: "StatusBlock",
      title: t("TXT_CODE_db64faf6"),
      meta: {
        type: "users"
      },
      width: 3,
      description: t("TXT_CODE_55ade942"),
      height: LayoutCardHeight.SMALL,
      category: NEW_CARD_TYPE.DATA
    },
    {
      id: getRandomId(),
      permission: ROLE.ADMIN,
      type: "StatusBlock",
      title: t("TXT_CODE_66056676"),
      meta: {
        type: "system"
      },
      width: 3,
      description: t("TXT_CODE_55ade942"),
      height: LayoutCardHeight.SMALL,
      category: NEW_CARD_TYPE.DATA
    },

    {
      id: getRandomId(),
      permission: ROLE.ADMIN,
      meta: {},
      type: "Settings",
      title: t("TXT_CODE_b5c7b82d"),
      width: 8,
      description: t("TXT_CODE_e78047a5"),
      height: LayoutCardHeight.MEDIUM,
      category: NEW_CARD_TYPE.OTHER
    },

    {
      id: getRandomId(),
      permission: ROLE.GUEST,
      meta: {},
      type: "ImageBox",
      title: t("TXT_CODE_4d993ca4"),
      width: 4,
      description: t("TXT_CODE_6ef5195f"),
      height: LayoutCardHeight.SMALL,
      category: NEW_CARD_TYPE.COMMON
    },

    {
      id: getRandomId(),
      permission: ROLE.GUEST,
      meta: {},
      type: "Carousel",
      title: t("TXT_CODE_5a196078"),
      width: 4,
      description: t("TXT_CODE_6ef5195f"),
      height: LayoutCardHeight.SMALL,
      category: NEW_CARD_TYPE.COMMON
    },

    {
      id: getRandomId(),
      permission: ROLE.GUEST,
      meta: {},
      type: "IframeCard",
      title: t("TXT_CODE_3ed96265"),
      width: 4,
      description: t("TXT_CODE_db9375a5"),
      height: LayoutCardHeight.SMALL,
      category: NEW_CARD_TYPE.COMMON
    },

    {
      id: getRandomId(),
      permission: ROLE.GUEST,
      meta: {},
      type: "TextCard",
      title: t("TXT_CODE_ddcca0b9"),
      width: 4,
      description: t("TXT_CODE_2ca42b39"),
      height: LayoutCardHeight.SMALL,
      category: NEW_CARD_TYPE.COMMON
    },

    {
      id: getRandomId(),
      permission: ROLE.GUEST,
      meta: {},
      type: "LinkCard",
      title: t("TXT_CODE_745d8a03"),
      width: 4,
      description: t("TXT_CODE_d6a96ea4"),
      height: LayoutCardHeight.SMALL,
      category: NEW_CARD_TYPE.COMMON
    },
    {
      id: getRandomId(),
      permission: ROLE.GUEST,
      meta: {},
      type: "ClockCard",
      title: t("TXT_CODE_af143e18"),
      width: 4,
      description: t("TXT_CODE_cf9e259c"),
      height: LayoutCardHeight.SMALL,
      category: NEW_CARD_TYPE.COMMON
    },
    {
      id: getRandomId(),
      permission: ROLE.GUEST,
      meta: {},
      type: "MusicCard",
      title: t("TXT_CODE_660e2341"),
      width: 4,
      description: t("TXT_CODE_903a9ec9"),
      height: LayoutCardHeight.SMALL,
      category: NEW_CARD_TYPE.COMMON
    },
    {
      id: getRandomId(),
      permission: ROLE.USER,
      meta: {},
      type: "InstanceShortcut",
      title: t("TXT_CODE_ea0840c9"),
      width: 3,
      description: t("TXT_CODE_3fce7ccb"),
      height: LayoutCardHeight.SMALL,
      category: NEW_CARD_TYPE.INSTANCE,
      params: [
        {
          field: "instanceId",
          label: t("TXT_CODE_e6a5c12b"),
          type: "string"
        },
        {
          field: "daemonId",
          label: t("TXT_CODE_72cfab69"),
          type: "string"
        },
        {
          field: "instance",
          label: t("TXT_CODE_cb043d10"),
          type: "instance"
        }
      ]
    },
    {
      id: getRandomId(),
      permission: ROLE.USER,
      meta: {},
      type: "InstanceFileManager",
      title: t("TXT_CODE_72cce10b"),
      width: 12,
      description: t("TXT_CODE_f49b2787"),
      height: LayoutCardHeight.MEDIUM,
      category: NEW_CARD_TYPE.INSTANCE,
      params: [
        {
          field: "instanceId",
          label: t("TXT_CODE_e6a5c12b"),
          type: "string"
        },
        {
          field: "daemonId",
          label: t("TXT_CODE_72cfab69"),
          type: "string"
        },
        {
          field: "instance",
          label: t("TXT_CODE_cb043d10"),
          type: "instance"
        }
      ]
    },
    {
      id: getRandomId(),
      permission: ROLE.USER,
      meta: {},
      type: "InstanceBaseInfo",
      title: t("TXT_CODE_eadb4f60"),
      width: 4,
      description: t("TXT_CODE_97e5eccb"),
      height: LayoutCardHeight.SMALL,
      category: NEW_CARD_TYPE.INSTANCE,
      params: [
        {
          field: "instanceId",
          label: t("TXT_CODE_e6a5c12b"),
          type: "string"
        },
        {
          field: "daemonId",
          label: t("TXT_CODE_72cfab69"),
          type: "string"
        },
        {
          field: "instance",
          label: t("TXT_CODE_cb043d10"),
          type: "instance"
        }
      ]
    },
    {
      id: getRandomId(),
      permission: ROLE.ADMIN,
      type: "RequestChart",
      title: t("TXT_CODE_a4037a98"),
      meta: {},
      width: 6,
      description: t("TXT_CODE_6f659da2"),
      height: LayoutCardHeight.MINI,
      category: NEW_CARD_TYPE.DATA
    },
    {
      id: getRandomId(),
      permission: ROLE.ADMIN,
      type: "InstanceChart",
      title: t("TXT_CODE_d6d9c42c"),
      meta: {},
      width: 6,
      description: t("TXT_CODE_6f659da2"),
      height: LayoutCardHeight.MINI,
      category: NEW_CARD_TYPE.DATA
    },
    {
      id: getRandomId(),
      permission: ROLE.ADMIN,
      type: "NodeOverview",
      title: t("TXT_CODE_4bedec2a"),
      meta: {},
      width: 12,
      description: t("TXT_CODE_2a8dc13f"),
      height: LayoutCardHeight.BIG,
      category: NEW_CARD_TYPE.DATA
    },
    {
      id: getRandomId(),
      permission: ROLE.ADMIN,
      type: "OperationLogCard",
      title: t("TXT_CODE_f6a33629"),
      meta: {},
      width: 3,
      description: t("TXT_CODE_9e8c176e"),
      height: LayoutCardHeight.MEDIUM,
      category: NEW_CARD_TYPE.DATA
    },
    {
      id: getRandomId(),
      permission: ROLE.ADMIN,
      type: "DataOverview",
      title: t("TXT_CODE_721157a3"),
      meta: {},
      width: 8,
      description: t("TXT_CODE_55ade942"),
      height: LayoutCardHeight.MEDIUM,
      category: NEW_CARD_TYPE.DATA
    },
    {
      id: getRandomId(),
      permission: ROLE.ADMIN,
      type: "QuickStart",
      title: t("TXT_CODE_e01539f1"),
      meta: {},
      width: 4,
      description: t("TXT_CODE_d628e631"),
      height: LayoutCardHeight.MEDIUM,
      category: NEW_CARD_TYPE.INSTANCE
    },
    {
      id: getRandomId(),
      permission: ROLE.ADMIN,
      meta: {},
      type: "NodeItem",
      title: t("TXT_CODE_def287e0"),
      width: 6,
      description: t("TXT_CODE_abe0862e"),
      height: LayoutCardHeight.MEDIUM,
      category: NEW_CARD_TYPE.INSTANCE,
      params: [
        {
          field: "daemonId",
          label: t("TXT_CODE_72cfab69"),
          type: "string"
        },
        {
          field: "instance",
          label: t("TXT_CODE_e7cad65f"),
          type: "instance"
        }
      ]
    },
    {
      id: getRandomId(),
      permission: ROLE.USER,
      meta: {},
      type: "InstanceManagerBtns",
      title: t("TXT_CODE_d2bbb2f1"),
      width: 8,
      description: t("TXT_CODE_1934114b"),
      height: LayoutCardHeight.MEDIUM,
      category: NEW_CARD_TYPE.INSTANCE,
      params: [
        {
          field: "instanceId",
          label: t("TXT_CODE_e6a5c12b"),
          type: "string"
        },
        {
          field: "daemonId",
          label: t("TXT_CODE_72cfab69"),
          type: "string"
        },
        {
          field: "instance",
          label: t("TXT_CODE_cb043d10"),
          type: "instance"
        }
      ]
    },
    {
      id: getRandomId(),
      permission: ROLE.GUEST,
      meta: {},
      type: "PluginCard",
      title: t("TXT_CODE_5ebec0db"),
      width: 4,
      description: t("TXT_CODE_cb84b22"),
      height: LayoutCardHeight.SMALL,
      category: NEW_CARD_TYPE.COMMON
    },
    {
      id: getRandomId(),
      permission: ROLE.GUEST,
      meta: {},
      type: "ShelvesCard",
      title: t("TXT_CODE_b99cae18"),
      width: 8,
      description: t("TXT_CODE_163e2d0a"),
      height: LayoutCardHeight.MEDIUM,
      category: NEW_CARD_TYPE.COMMON
<<<<<<< HEAD
=======
    },
    {
      id: getRandomId(),
      permission: ROLE.GUEST,
      meta: {},
      type: "ShopInfoCard",
      title: t("TXT_CODE_48261ab7"),
      width: 8,
      description: t("TXT_CODE_1648c9ea"),
      height: LayoutCardHeight.SMALL,
      category: NEW_CARD_TYPE.COMMON
    },
    {
      id: getRandomId(),
      permission: ROLE.USER,
      meta: {},
      type: "Market",
      title: t("TXT_CODE_27594db8"),
      width: 12,
      description: t("TXT_CODE_9b45858c"),
      height: LayoutCardHeight.BIG,
      category: NEW_CARD_TYPE.COMMON
>>>>>>> cb4da48e
    }
  ];
  return LAYOUT_CARD_POOL;
}<|MERGE_RESOLUTION|>--- conflicted
+++ resolved
@@ -36,19 +36,14 @@
 import McPreset from "@/widgets/setupApp/McPreset.vue";
 import QuickStartFlow from "@/widgets/setupApp/QuickStartFlow.vue";
 import ShelvesCard from "@/widgets/ShelvesCard.vue";
-<<<<<<< HEAD
 import StatusBlock from "@/widgets/StatusBlock.vue";
 import TitleCard from "@/widgets/TitleCard.vue";
 import UserAccessSettings from "@/widgets/user/AccessSettings.vue";
 import UserInstanceList from "@/widgets/UserInstanceList.vue";
 import UserList from "@/widgets/UserList.vue";
 import UserStatusBlock from "@/widgets/UserStatusBlock.vue";
-=======
-import ShopInfoCard from "@/widgets/ShopInfoCard.vue";
-import OperationLogCard from "@/widgets/OperationLogCard.vue";
 import Market from "@/widgets/Market.vue";
 
->>>>>>> cb4da48e
 import { NEW_CARD_TYPE } from "../types/index";
 import { LayoutCardHeight } from "./originLayoutConfig";
 import { ROLE } from "./router";
@@ -95,13 +90,10 @@
   PluginCard,
   MusicCard,
   ShelvesCard,
-<<<<<<< HEAD
   OperationLogCard
-=======
   ShopInfoCard,
   OperationLogCard,
   Market
->>>>>>> cb4da48e
 };
 
 export interface NewCardItem extends LayoutCard {
@@ -534,19 +526,6 @@
       description: t("TXT_CODE_163e2d0a"),
       height: LayoutCardHeight.MEDIUM,
       category: NEW_CARD_TYPE.COMMON
-<<<<<<< HEAD
-=======
-    },
-    {
-      id: getRandomId(),
-      permission: ROLE.GUEST,
-      meta: {},
-      type: "ShopInfoCard",
-      title: t("TXT_CODE_48261ab7"),
-      width: 8,
-      description: t("TXT_CODE_1648c9ea"),
-      height: LayoutCardHeight.SMALL,
-      category: NEW_CARD_TYPE.COMMON
     },
     {
       id: getRandomId(),
@@ -558,7 +537,6 @@
       description: t("TXT_CODE_9b45858c"),
       height: LayoutCardHeight.BIG,
       category: NEW_CARD_TYPE.COMMON
->>>>>>> cb4da48e
     }
   ];
   return LAYOUT_CARD_POOL;
