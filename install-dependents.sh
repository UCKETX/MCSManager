#!/bin/sh
npm install
npm run preview-build

cd daemon
npm install
cd ../panel
npm install
cd ../frontend
npm install

echo "------------"
<<<<<<< HEAD
echo "All Done!"
=======
echo "All done!"
>>>>>>> a6150e11
echo "------------"<|MERGE_RESOLUTION|>--- conflicted
+++ resolved
@@ -10,9 +10,5 @@
 npm install
 
 echo "------------"
-<<<<<<< HEAD
-echo "All Done!"
-=======
 echo "All done!"
->>>>>>> a6150e11
 echo "------------"