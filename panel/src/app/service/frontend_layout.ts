--- conflicted
+++ resolved
@@ -165,7 +165,15 @@
         {
           id: getRandomId(),
           meta: {},
-<<<<<<< HEAD
+          type: "InstanceChart",
+          title: t("TXT_CODE_d6d9c42c"),
+          width: 6,
+          description: t("TXT_CODE_55ade942"),
+          height: LayoutCardHeight.SMALL
+        },
+        {
+          id: getRandomId(),
+          meta: {},
           type: "OperationLogCard",
           title: t("TXT_CODE_f6a33629"),
           width: 4,
@@ -178,11 +186,6 @@
           type: "NodeOverview",
           title: t("TXT_CODE_bfb50126"),
           width: 8,
-=======
-          type: "InstanceChart",
-          title: t("TXT_CODE_d6d9c42c"),
-          width: 6,
->>>>>>> ffd750c0
           description: t("TXT_CODE_55ade942"),
           height: LayoutCardHeight.MEDIUM
         }
