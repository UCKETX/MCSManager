import axios from "axios";
import * as fs from "fs-extra";
import { GlobalVariable } from "mcsmanager-common";
import storage from "./common/system_storage";
<<<<<<< HEAD
import { logger } from "./service/log";
import { saveSystemConfig, systemConfig } from "./setting";
=======
import { getFrontendLayoutConfig } from "./service/frontend_layout";
>>>>>>> 858307fb

interface IPackageInfo {
  name: string;
  version: string;
  daemonVersion: string;
  description: string;
}

// A business platform for selling instances released by the MCSManager Dev Team.
// Currently, it only supports some countries and regions.
// If you do not turn on "Business Mode", MCSManager will not send any data.
export const REDEEM_PLATFORM_ADDR = "http://localhost:3000";

const PACKAGE_JSON = "package.json";
const VERSION_LOG_TEXT_NAME = "current-version.txt";

let currentVersion = "";

export function initVersionManager() {
  try {
    GlobalVariable.set("version", "Unknown");
    if (fs.existsSync(PACKAGE_JSON)) {
      const data: IPackageInfo = JSON.parse(fs.readFileSync(PACKAGE_JSON, { encoding: "utf-8" }));
      if (data.version) {
        GlobalVariable.set("version", data.version);
        currentVersion = String(data.version);
      }
    }
  } catch (error: any) {
    logger.error("Version Check failure:", error);
  }

  if (currentVersion && storage.fileExists(VERSION_LOG_TEXT_NAME)) {
    const LastLaunchedVersion = storage.readFile(VERSION_LOG_TEXT_NAME);
    if (LastLaunchedVersion && LastLaunchedVersion != currentVersion) {
      logger.warn(`Version changed from ${LastLaunchedVersion} to ${currentVersion}`);
      GlobalVariable.set("versionChange", currentVersion);

      // reload layout
      getFrontendLayoutConfig();
    }
  }
  storage.writeFile(VERSION_LOG_TEXT_NAME, currentVersion);
}

export function getVersion(): string {
  return GlobalVariable.get("version", "Unknown");
}

export function hasVersionChanged(): boolean {
  return GlobalVariable.get("versionChange") || false;
}

export function specifiedDaemonVersion() {
  try {
    const data: any = JSON.parse(fs.readFileSync(PACKAGE_JSON, { encoding: "utf-8" }));
    return data.daemonVersion ?? "1.0.0";
  } catch (error: any) {
    return "1.0.0";
  }
}

export async function checkBusinessMode() {
  const check = async () => {
    if (!systemConfig) return;
    try {
      const { data: response } = await axios.post<{ code: number; data: any }>(
        `${REDEEM_PLATFORM_ADDR}/api/user/check`,
        {
          panelId: systemConfig?.panelId,
          registerCode: systemConfig?.registerCode,
          businessMode: systemConfig?.businessMode
        }
      );
      if (response.data && response.code === 200) {
        logger.info(`Business mode is active: ${JSON.stringify(response.data)} !!!`);
        systemConfig.businessMode = true;
      } else {
        systemConfig.businessMode = false;
      }
      saveSystemConfig(systemConfig);
    } catch (error: any) {
      // ignore
    }
  };

  check();
  setInterval(check, 1000 * 60 * 60 * 12);
}<|MERGE_RESOLUTION|>--- conflicted
+++ resolved
@@ -2,12 +2,9 @@
 import * as fs from "fs-extra";
 import { GlobalVariable } from "mcsmanager-common";
 import storage from "./common/system_storage";
-<<<<<<< HEAD
+import { getFrontendLayoutConfig } from "./service/frontend_layout";
 import { logger } from "./service/log";
 import { saveSystemConfig, systemConfig } from "./setting";
-=======
-import { getFrontendLayoutConfig } from "./service/frontend_layout";
->>>>>>> 858307fb
 
 interface IPackageInfo {
   name: string;
